"""
Implementation of "Convolutional Sequence to Sequence Learning"
"""
import torch
import torch.nn as nn
import torch.nn.init as init
<<<<<<< HEAD
=======
import torch.nn.functional as F
>>>>>>> 0f870670

import onmt

SCALE_WEIGHT = 0.5 ** 0.5


def shape_transform(x):
    """ Tranform the size of the tensors to fit for conv input. """
    return torch.unsqueeze(torch.transpose(x, 1, 2), 3)


class GatedConv(nn.Module):
    """ Gated convolution for CNN class """

    def __init__(self, input_size, width=3, dropout=0.2, nopad=False):
        super(GatedConv, self).__init__()
        self.conv = onmt.modules.WeightNormConv2d(
            input_size, 2 * input_size, kernel_size=(width, 1), stride=(1, 1),
            padding=(width // 2 * (1 - nopad), 0))
        init.xavier_uniform(self.conv.weight, gain=(4 * (1 - dropout))**0.5)
        self.dropout = nn.Dropout(dropout)

    def forward(self, x_var):
        x_var = self.dropout(x_var)
        x_var = self.conv(x_var)
        out, gate = x_var.split(int(x_var.size(1) / 2), 1)
        out = out * F.sigmoid(gate)
        return out


class StackedCNN(nn.Module):
    """ Stacked CNN class """
    def __init__(self, num_layers, input_size, cnn_kernel_width=3,
                 dropout=0.2):
        super(StackedCNN, self).__init__()
        self.dropout = dropout
        self.num_layers = num_layers
        self.layers = nn.ModuleList()
        for _ in range(num_layers):
            self.layers.append(
                GatedConv(input_size, cnn_kernel_width, dropout))

    def forward(self, x):
        for conv in self.layers:
            x = x + conv(x)
            x *= SCALE_WEIGHT
        return x<|MERGE_RESOLUTION|>--- conflicted
+++ resolved
@@ -4,10 +4,7 @@
 import torch
 import torch.nn as nn
 import torch.nn.init as init
-<<<<<<< HEAD
-=======
 import torch.nn.functional as F
->>>>>>> 0f870670
 
 import onmt
 
